--- conflicted
+++ resolved
@@ -66,11 +66,8 @@
     , forM
     , forM_
     , sequence
-<<<<<<< HEAD
     , sequence_
-=======
     , replicateM
->>>>>>> 8dc48ea8
 
     -- * Zipping
     , zipWith
@@ -494,7 +491,6 @@
             yield a (Just x) = a >>= \b -> yld b (Just (go x))
          in (runStream m1) Nothing stop yield
 
-<<<<<<< HEAD
 -- | Reduce a stream of monadic actions to a stream of the output but
 -- discards the output of the action.
 sequence_ :: (Streaming t, Monad m) => t m (m a) -> m ()
@@ -505,7 +501,7 @@
             yield a Nothing  = void a
             yield a (Just x) = a >> go x
          in (runStream m1) Nothing stop yield
-=======
+
 -- | Generate a stream by performing an action @n@ times.
 replicateM :: (Streaming t, Monad m) => Int -> m a -> t m a
 replicateM n m = fromStream $ go n
@@ -514,7 +510,6 @@
         if cnt <= 0
         then stp
         else m >>= \a -> yld a (Just $ go (cnt - 1))
->>>>>>> 8dc48ea8
 
 ------------------------------------------------------------------------------
 -- Serially Zipping Streams
